sudo: true
dist: xenial

language: python

cache:
    directories:
        - $HOME/.cache/pip
        - $HOME/ossl-2/

# Only build master, the version branches (e.g. 1.7.x), and
# version tags (which are apparently considered branches by travis)
branches:
    only:
        - master
        - /\d+\.\d+\.x/
        - /\d+\.\d+(\.\d+)?/

matrix:
    include:
        # these are just to make travis's UI a bit prettier
        - python: 2.7
          env: TOXENV=py27
        - python: 3.4
          env: TOXENV=py34
        - python: 3.5
          env: TOXENV=py35
        - python: 3.6
          env: TOXENV=py36
        - python: 3.7
          env: TOXENV=py37
        - python: pypy-5.3
          env: TOXENV=pypy-nocoverage
          # PyPy 5.3 isn't available for xenial
          dist: trusty
        - python: pypy2.7-5.10.0
          env: TOXENV=pypy-nocoverage
        - python: pypy3.5-5.10.1
          env: TOXENV=pypy3-nocoverage
        - python: 2.7
          env: TOXENV=py27 OPENSSL=1.0.1u
        - python: 3.7
          env: TOXENV=py37 OPENSSL=1.0.1u
        - python: 2.7
          env: TOXENV=py27 OPENSSL=1.1.0i
        - python: 3.5
          env: TOXENV=py35 OPENSSL=1.1.0i
        - python: 2.7
          env: TOXENV=py27 OPENSSL=1.1.1
        - python: 3.7
          env: TOXENV=py37 OPENSSL=1.1.1
        - python: 3.7
          env: TOXENV=py37 LIBRESSL=2.6.5
        - python: 3.7
          env: TOXENV=py37 LIBRESSL=2.7.4
        - python: 3.7
          env: TOXENV=py37 LIBRESSL=2.8.2

        - python: 2.7
          services: docker
          env: TOXENV=py27 DOCKER=pyca/cryptography-runner-centos7
        - python: 2.7
          services: docker
          env: TOXENV=py27 DOCKER=pyca/cryptography-runner-wheezy
        - python: 2.7
          services: docker
          env: TOXENV=py27 DOCKER=pyca/cryptography-runner-jessie
        - python: 3.4
          services: docker
          env: TOXENV=py34 DOCKER=pyca/cryptography-runner-jessie
        - python: 2.7
          services: docker
          env: TOXENV=py27 DOCKER=pyca/cryptography-runner-stretch
        - python: 3.5
          services: docker
          env: TOXENV=py35 DOCKER=pyca/cryptography-runner-stretch
        - python: 3.6
          services: docker
          env: TOXENV=py36 DOCKER=pyca/cryptography-runner-buster
        - python: 3.6
          services: docker
          env: TOXENV=py36 DOCKER=pyca/cryptography-runner-sid
        - python: 2.7
          services: docker
          env: TOXENV=py27 DOCKER=pyca/cryptography-runner-ubuntu-rolling
        - python: 3.6
          services: docker
          env: TOXENV=py36 DOCKER=pyca/cryptography-runner-ubuntu-rolling
        - python: 2.7
          services: docker
          env: TOXENV=randomorder DOCKER=pyca/cryptography-runner-ubuntu-rolling
        - python: 2.7
          services: docker
          env: TOXENV=py27 DOCKER=pyca/cryptography-runner-fedora
        - python: 3.6
          services: docker
          env: TOXENV=py36 DOCKER=pyca/cryptography-runner-fedora
        - python: 3.6
          services: docker
          env: TOXENV=py36 DOCKER=pyca/cryptography-runner-alpine:latest

        - python: 3.6
          env: TOXENV=docs OPENSSL=1.1.0i
          addons:
              apt:
                  packages:
                      - libenchant-dev
<<<<<<< HEAD
        - python: 2.7
          services: docker
          env: TOXENV=docs-linkcheck DOCKER=pyca/cryptography-runner-buster
          if: branch = master AND type != pull_request
        - python: 2.7
          env: TOXENV=pep8
=======
>>>>>>> aa5f7a69
        - python: 3.4
          env: TOXENV=pep8

        - python: 2.7
          env: DOWNSTREAM=pyopenssl
        - python: 2.7
          env: DOWNSTREAM=twisted
        - python: 2.7
          env: DOWNSTREAM=paramiko
        - python: 2.7
          env: DOWNSTREAM=aws-encryption-sdk
        - python: 2.7
          env: DOWNSTREAM=dynamodb-encryption-sdk OPENSSL=1.1.0i
          # dynamodb-encryption-sdk tests fail on xenial for whatever reason
          dist: trusty
          sudo: false
        - python: 2.7
          env: DOWNSTREAM=certbot OPENSSL=1.1.0i
        - python: 2.7
          env: DOWNSTREAM=certbot-josepy
        - python: 2.7
          env: DOWNSTREAM=urllib3
          # urllib3 tests fail on xenial for whatever reason
          dist: trusty
          sudo: false

install:
    - ./.travis/install.sh

script:
    - ./.travis/run.sh

after_success:
    - ./.travis/upload_coverage.sh

notifications:
    irc:
        channels:
            # This is set to a secure variable to prevent forks from notifying the
            # IRC channel whenever they fail a build. This can be removed when travis
            # implements https://github.com/travis-ci/travis-ci/issues/1094.
            # The value encrypted here was created via
            # travis encrypt "irc.freenode.org#cryptography-dev"
            - secure: "A93qvTOlwlMK5WoEvZQ5jQ8Z4Hd0JpeO53WYt8iIJ3s/L6AubkfiN7gwhThRtPnPx7DVMenoKRMlcRg76/ICvXEViVnGgXFjsypF0CzVcIay9pPdjpZjZHP735yLfX512RtxYEdEGwi5r25Z2CEFaydhhxNwfuMxGBtLUjusix4="
        use_notice: true
        skip_join: true<|MERGE_RESOLUTION|>--- conflicted
+++ resolved
@@ -105,15 +105,10 @@
               apt:
                   packages:
                       - libenchant-dev
-<<<<<<< HEAD
         - python: 2.7
           services: docker
           env: TOXENV=docs-linkcheck DOCKER=pyca/cryptography-runner-buster
           if: branch = master AND type != pull_request
-        - python: 2.7
-          env: TOXENV=pep8
-=======
->>>>>>> aa5f7a69
         - python: 3.4
           env: TOXENV=pep8
 
