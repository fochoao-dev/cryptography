sudo: false

language: python

cache:
    directories:
        - $HOME/.cache/pip
        - $HOME/ossl-098l
        - $HOME/ossl-100t

matrix:
    include:
        - python: 2.6 # these are just to make travis's UI a bit prettier
          env: TOXENV=py26
        - python: 2.7
          env: TOXENV=py27
        - python: 3.3
          env: TOXENV=py33
        - python: 3.4
          env: TOXENV=py34
        - python: 3.5
          env: TOXENV=py35
        - python: pypy
          env: TOXENV=pypy
<<<<<<< HEAD
=======
        - python: 2.7
          env: TOXENV=py27 OPENSSL=1.0.0
        - python: 3.5
          env: TOXENV=py35 OPENSSL=1.0.0
        - python: 2.6
          env: TOXENV=py26 OPENSSL=0.9.8
        - python: 2.7
          env: TOXENV=py27 OPENSSL=0.9.8
        - python: 3.3
          env: TOXENV=py33 OPENSSL=0.9.8
        - python: 3.4
          env: TOXENV=py34 OPENSSL=0.9.8
        - python: 3.5
          env: TOXENV=py35 OPENSSL=0.9.8
        - python: pypy
          env: TOXENV=pypy OPENSSL=0.9.8
>>>>>>> caf9cf64
        - python: 2.7
          env: TOXENV=docs
          addons:
              apt:
                  packages:
                      - libenchant-dev
        - python: 2.7
          env: TOXENV=pep8
        - python: 3.4
          env: TOXENV=py3pep8
        - language: generic
          os: osx
          # 7.1 is OS X 10.10.x
          # see: https://docs.travis-ci.com/user/languages/objective-c/#Supported-OS-X-iOS-SDK-versions
          osx_image: xcode7.1
          env: TOXENV=py26 CRYPTOGRAPHY_OSX_NO_LINK_FLAGS=1
        - language: generic
          os: osx
          osx_image: xcode7.1
          env: TOXENV=py27 CRYPTOGRAPHY_OSX_NO_LINK_FLAGS=1
        - language: generic
          os: osx
          osx_image: xcode7.1
          env: TOXENV=py33 CRYPTOGRAPHY_OSX_NO_LINK_FLAGS=1
        - language: generic
          os: osx
          osx_image: xcode7.1
          env: TOXENV=py34 CRYPTOGRAPHY_OSX_NO_LINK_FLAGS=1
        - language: generic
          os: osx
          osx_image: xcode7.1
          env: TOXENV=py35 CRYPTOGRAPHY_OSX_NO_LINK_FLAGS=1
        - language: generic
          os: osx
          osx_image: xcode7.1
          env: TOXENV=pypy-nocoverage CRYPTOGRAPHY_OSX_NO_LINK_FLAGS=1
        - language: generic
          os: osx
          osx_image: xcode7.1
          env: TOXENV=py27 CRYPTOGRAPHY_OSX_NO_LINK_FLAGS=0
        - language: generic
          os: osx
          # 7.2 is OS X 10.11.x
          osx_image: xcode7.2
          env: TOXENV=py26 CRYPTOGRAPHY_OSX_NO_LINK_FLAGS=1
        - language: generic
          os: osx
          osx_image: xcode7.2
          env: TOXENV=py27 CRYPTOGRAPHY_OSX_NO_LINK_FLAGS=1
        - language: generic
          os: osx
          osx_image: xcode7.2
          env: TOXENV=docs CRYPTOGRAPHY_OSX_NO_LINK_FLAGS=1

install:
    - ./.travis/install.sh

script:
    - ./.travis/run.sh

after_success:
    - ./.travis/upload_coverage.sh

notifications:
    irc:
        channels:
            - "irc.freenode.org#cryptography-dev"
        use_notice: true
        skip_join: true
    webhooks:
        - https://buildtimetrend.herokuapp.com/travis<|MERGE_RESOLUTION|>--- conflicted
+++ resolved
@@ -22,25 +22,6 @@
           env: TOXENV=py35
         - python: pypy
           env: TOXENV=pypy
-<<<<<<< HEAD
-=======
-        - python: 2.7
-          env: TOXENV=py27 OPENSSL=1.0.0
-        - python: 3.5
-          env: TOXENV=py35 OPENSSL=1.0.0
-        - python: 2.6
-          env: TOXENV=py26 OPENSSL=0.9.8
-        - python: 2.7
-          env: TOXENV=py27 OPENSSL=0.9.8
-        - python: 3.3
-          env: TOXENV=py33 OPENSSL=0.9.8
-        - python: 3.4
-          env: TOXENV=py34 OPENSSL=0.9.8
-        - python: 3.5
-          env: TOXENV=py35 OPENSSL=0.9.8
-        - python: pypy
-          env: TOXENV=pypy OPENSSL=0.9.8
->>>>>>> caf9cf64
         - python: 2.7
           env: TOXENV=docs
           addons:
