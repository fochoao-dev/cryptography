--- conflicted
+++ resolved
@@ -137,27 +137,10 @@
 
     def test_conditional_removal(self):
         b = Binding()
-<<<<<<< HEAD
         assert b.lib.X509_V_ERR_DIFFERENT_CRL_SCOPE
         assert b.lib.X509_V_ERR_CRL_PATH_VALIDATION_ERROR
 
         assert b.lib.CMAC_Init
-=======
-        if b.lib.OPENSSL_VERSION_NUMBER >= 0x10000000:
-            assert b.lib.X509_V_ERR_DIFFERENT_CRL_SCOPE
-            assert b.lib.X509_V_ERR_CRL_PATH_VALIDATION_ERROR
-        else:
-            with pytest.raises(AttributeError):
-                b.lib.X509_V_ERR_DIFFERENT_CRL_SCOPE
-
-            with pytest.raises(AttributeError):
-                b.lib.X509_V_ERR_CRL_PATH_VALIDATION_ERROR
-
-        if b.lib.OPENSSL_VERSION_NUMBER >= 0x10001000:
-            assert b.lib.CMAC_Init
-        else:
-            with pytest.raises(AttributeError):
-                b.lib.CMAC_Init
 
     def test_openssl_assert_error_on_stack(self):
         b = Binding()
@@ -180,11 +163,4 @@
                 b'error:0607F08A:digital envelope routines:EVP_EncryptFinal_'
                 b'ex:data not multiple of block length'
             )
-        )]
-
-    def test_verify_openssl_version(self, monkeypatch):
-        monkeypatch.delenv("CRYPTOGRAPHY_ALLOW_OPENSSL_098", raising=False)
-        with pytest.raises(RuntimeError):
-            # OpenSSL 0.9.8zg
-            _verify_openssl_version(0x9081DF)
->>>>>>> af1b58c2
+        )]