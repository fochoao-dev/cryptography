--- conflicted
+++ resolved
@@ -237,34 +237,6 @@
 
 
 @six.add_metaclass(abc.ABCMeta)
-<<<<<<< HEAD
-class TraditionalOpenSSLSerializationBackend(object):
-    @abc.abstractmethod
-    def load_traditional_openssl_pem_private_key(self, data, password):
-        """
-        Load a private key from PEM encoded data, using password if the data
-        is encrypted.
-        """
-
-
-@six.add_metaclass(abc.ABCMeta)
-class PKCS8SerializationBackend(object):
-    @abc.abstractmethod
-    def load_pkcs8_pem_private_key(self, data, password):
-        """
-        Load a private key from PEM encoded data, using password if the data
-        is encrypted.
-        """
-
-    @abc.abstractmethod
-    def load_pkcs8_pem_public_key(self, data, password):
-        """
-        Load a public key from PEM encoded data, using password if the data is
-        encrypted.
-        """
-
-
-@six.add_metaclass(abc.ABCMeta)
 class CMACBackend(object):
     @abc.abstractmethod
     def cmac_algorithm_supported(self, algorithm):
@@ -280,8 +252,6 @@
 
 
 @six.add_metaclass(abc.ABCMeta)
-=======
->>>>>>> 4e5d1eeb
 class EllipticCurveBackend(object):
     @abc.abstractmethod
     def elliptic_curve_signature_algorithm_supported(
@@ -326,6 +296,13 @@
         if the data is encrypted.
         """
 
+    @abc.abstractmethod
+    def load_pem_public_key(self, data, password):
+        """
+        Loads a public key from PEM encoded data, using the provided password
+        if the data is encrypted.
+        """
+
 
 @six.add_metaclass(abc.ABCMeta)
 class TraditionalOpenSSLSerializationBackend(object):
