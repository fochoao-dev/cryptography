# Licensed under the Apache License, Version 2.0 (the "License");
# you may not use this file except in compliance with the License.
# You may obtain a copy of the License at
#
#    http://www.apache.org/licenses/LICENSE-2.0
#
# Unless required by applicable law or agreed to in writing, software
# distributed under the License is distributed on an "AS IS" BASIS,
# WITHOUT WARRANTIES OR CONDITIONS OF ANY KIND, either express or
# implied.
# See the License for the specific language governing permissions and
# limitations under the License.

from __future__ import absolute_import, division, print_function

import warnings

from cryptography import utils


def load_pem_traditional_openssl_private_key(data, password, backend):
    warnings.warn(
        "load_pem_traditional_openssl_private_key is deprecated and will be "
        "removed in a future version, use load_pem_private_key instead.",
        utils.DeprecatedIn06,
        stacklevel=2
    )

    return backend.load_traditional_openssl_pem_private_key(
        data, password
    )


def load_pem_pkcs8_private_key(data, password, backend):
<<<<<<< HEAD
    return backend.load_pkcs8_pem_private_key(data, password)


def load_pem_pkcs8_public_key(data, password, backend):
    return backend.load_pkcs8_pem_public_key(data, password)
=======
    warnings.warn(
        "load_pem_pkcs8_private_key is deprecated and will be removed in a "
        "future version, use load_pem_private_key instead.",
        utils.DeprecatedIn06,
        stacklevel=2
    )

    return backend.load_pkcs8_pem_private_key(data, password)


def load_pem_private_key(data, password, backend):
    return backend.load_pem_private_key(data, password)
>>>>>>> 4e5d1eeb
<|MERGE_RESOLUTION|>--- conflicted
+++ resolved
@@ -32,13 +32,6 @@
 
 
 def load_pem_pkcs8_private_key(data, password, backend):
-<<<<<<< HEAD
-    return backend.load_pkcs8_pem_private_key(data, password)
-
-
-def load_pem_pkcs8_public_key(data, password, backend):
-    return backend.load_pkcs8_pem_public_key(data, password)
-=======
     warnings.warn(
         "load_pem_pkcs8_private_key is deprecated and will be removed in a "
         "future version, use load_pem_private_key instead.",
@@ -51,4 +44,7 @@
 
 def load_pem_private_key(data, password, backend):
     return backend.load_pem_private_key(data, password)
->>>>>>> 4e5d1eeb
+
+
+def load_pem_public_key(data, password, backend):
+    return backend.load_pem_public_key(data, password)