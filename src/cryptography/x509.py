# This file is dual licensed under the terms of the Apache License, Version
# 2.0, and the BSD License. See the LICENSE file in the root of this repository
# for complete details.

from __future__ import absolute_import, division, print_function

import abc
import ipaddress
from enum import Enum

import six

from cryptography import utils
from cryptography.hazmat.primitives import hashes


_OID_NAMES = {
    "2.5.4.3": "commonName",
    "2.5.4.6": "countryName",
    "2.5.4.7": "localityName",
    "2.5.4.8": "stateOrProvinceName",
    "2.5.4.10": "organizationName",
    "2.5.4.11": "organizationalUnitName",
    "2.5.4.5": "serialNumber",
    "2.5.4.4": "surname",
    "2.5.4.42": "givenName",
    "2.5.4.12": "title",
    "2.5.4.44": "generationQualifier",
    "2.5.4.46": "dnQualifier",
    "2.5.4.65": "pseudonym",
    "0.9.2342.19200300.100.1.25": "domainComponent",
    "1.2.840.113549.1.9.1": "emailAddress",
    "1.2.840.113549.1.1.4": "md5WithRSAEncryption",
    "1.2.840.113549.1.1.5": "sha1WithRSAEncryption",
    "1.2.840.113549.1.1.14": "sha224WithRSAEncryption",
    "1.2.840.113549.1.1.11": "sha256WithRSAEncryption",
    "1.2.840.113549.1.1.12": "sha384WithRSAEncryption",
    "1.2.840.113549.1.1.13": "sha512WithRSAEncryption",
    "1.2.840.10045.4.1": "ecdsa-with-SHA1",
    "1.2.840.10045.4.3.1": "ecdsa-with-SHA224",
    "1.2.840.10045.4.3.2": "ecdsa-with-SHA256",
    "1.2.840.10045.4.3.3": "ecdsa-with-SHA384",
    "1.2.840.10045.4.3.4": "ecdsa-with-SHA512",
    "1.2.840.10040.4.3": "dsa-with-sha1",
    "2.16.840.1.101.3.4.3.1": "dsa-with-sha224",
    "2.16.840.1.101.3.4.3.2": "dsa-with-sha256",
    "1.3.6.1.5.5.7.3.1": "serverAuth",
    "1.3.6.1.5.5.7.3.2": "clientAuth",
    "1.3.6.1.5.5.7.3.3": "codeSigning",
    "1.3.6.1.5.5.7.3.4": "emailProtection",
    "1.3.6.1.5.5.7.3.8": "timeStamping",
    "1.3.6.1.5.5.7.3.9": "OCSPSigning",
    "2.5.29.9": "subjectDirectoryAttributes",
    "2.5.29.14": "subjectKeyIdentifier",
    "2.5.29.15": "keyUsage",
    "2.5.29.17": "subjectAltName",
    "2.5.29.18": "issuerAltName",
    "2.5.29.19": "basicConstraints",
    "2.5.29.21": "cRLReason",
    "2.5.29.24": "invalidityDate",
    "2.5.29.29": "certificateIssuer",
    "2.5.29.30": "nameConstraints",
    "2.5.29.31": "cRLDistributionPoints",
    "2.5.29.32": "certificatePolicies",
    "2.5.29.33": "policyMappings",
    "2.5.29.35": "authorityKeyIdentifier",
    "2.5.29.36": "policyConstraints",
    "2.5.29.37": "extendedKeyUsage",
    "2.5.29.46": "freshestCRL",
    "2.5.29.54": "inhibitAnyPolicy",
    "1.3.6.1.5.5.7.1.1": "authorityInfoAccess",
    "1.3.6.1.5.5.7.1.11": "subjectInfoAccess",
    "1.3.6.1.5.5.7.48.1.5": "OCSPNoCheck",
    "1.3.6.1.5.5.7.48.1": "OCSP",
    "1.3.6.1.5.5.7.48.2": "caIssuers",
    "1.3.6.1.5.5.7.2.1": "id-qt-cps",
    "1.3.6.1.5.5.7.2.2": "id-qt-unotice",
}


_GENERAL_NAMES = {
    0: "otherName",
    1: "rfc822Name",
    2: "dNSName",
    3: "x400Address",
    4: "directoryName",
    5: "ediPartyName",
    6: "uniformResourceIdentifier",
    7: "iPAddress",
    8: "registeredID",
}


class Version(Enum):
    v1 = 0
    v3 = 2


def load_pem_x509_certificate(data, backend):
    return backend.load_pem_x509_certificate(data)


def load_der_x509_certificate(data, backend):
    return backend.load_der_x509_certificate(data)


def load_pem_x509_csr(data, backend):
    return backend.load_pem_x509_csr(data)


def load_der_x509_csr(data, backend):
    return backend.load_der_x509_csr(data)


class InvalidVersion(Exception):
    def __init__(self, msg, parsed_version):
        super(InvalidVersion, self).__init__(msg)
        self.parsed_version = parsed_version


class DuplicateExtension(Exception):
    def __init__(self, msg, oid):
        super(DuplicateExtension, self).__init__(msg)
        self.oid = oid


class UnsupportedExtension(Exception):
    def __init__(self, msg, oid):
        super(UnsupportedExtension, self).__init__(msg)
        self.oid = oid


class ExtensionNotFound(Exception):
    def __init__(self, msg, oid):
        super(ExtensionNotFound, self).__init__(msg)
        self.oid = oid


class UnsupportedGeneralNameType(Exception):
    def __init__(self, msg, type):
        super(UnsupportedGeneralNameType, self).__init__(msg)
        self.type = type


class NameAttribute(object):
    def __init__(self, oid, value):
        if not isinstance(oid, ObjectIdentifier):
            raise TypeError(
                "oid argument must be an ObjectIdentifier instance."
            )

        if not isinstance(value, six.text_type):
            raise TypeError(
                "value argument must be a text type."
            )

        self._oid = oid
        self._value = value

    oid = utils.read_only_property("_oid")
    value = utils.read_only_property("_value")

    def __eq__(self, other):
        if not isinstance(other, NameAttribute):
            return NotImplemented

        return (
            self.oid == other.oid and
            self.value == other.value
        )

    def __ne__(self, other):
        return not self == other

    def __repr__(self):
        return "<NameAttribute(oid={0.oid}, value={0.value!r})>".format(self)


class ObjectIdentifier(object):
    def __init__(self, dotted_string):
        self._dotted_string = dotted_string

    def __eq__(self, other):
        if not isinstance(other, ObjectIdentifier):
            return NotImplemented

        return self._dotted_string == other._dotted_string

    def __ne__(self, other):
        return not self == other

    def __repr__(self):
        return "<ObjectIdentifier(oid={0}, name={1})>".format(
            self._dotted_string,
            _OID_NAMES.get(self._dotted_string, "Unknown OID")
        )

    def __hash__(self):
        return hash(self.dotted_string)

    dotted_string = utils.read_only_property("_dotted_string")


class Name(object):
    def __init__(self, attributes):
        self._attributes = attributes

    def get_attributes_for_oid(self, oid):
        return [i for i in self if i.oid == oid]

    def __eq__(self, other):
        if not isinstance(other, Name):
            return NotImplemented

        return self._attributes == other._attributes

    def __ne__(self, other):
        return not self == other

    def __iter__(self):
        return iter(self._attributes)

    def __len__(self):
        return len(self._attributes)

    def __repr__(self):
        return "<Name({0!r})>".format(self._attributes)


OID_SUBJECT_DIRECTORY_ATTRIBUTES = ObjectIdentifier("2.5.29.9")
OID_SUBJECT_KEY_IDENTIFIER = ObjectIdentifier("2.5.29.14")
OID_KEY_USAGE = ObjectIdentifier("2.5.29.15")
OID_SUBJECT_ALTERNATIVE_NAME = ObjectIdentifier("2.5.29.17")
OID_ISSUER_ALTERNATIVE_NAME = ObjectIdentifier("2.5.29.18")
OID_BASIC_CONSTRAINTS = ObjectIdentifier("2.5.29.19")
OID_CRL_REASON = ObjectIdentifier("2.5.29.21")
OID_INVALIDITY_DATE = ObjectIdentifier("2.5.29.24")
OID_CERTIFICATE_ISSUER = ObjectIdentifier("2.5.29.29")
OID_NAME_CONSTRAINTS = ObjectIdentifier("2.5.29.30")
OID_CRL_DISTRIBUTION_POINTS = ObjectIdentifier("2.5.29.31")
OID_CERTIFICATE_POLICIES = ObjectIdentifier("2.5.29.32")
OID_POLICY_MAPPINGS = ObjectIdentifier("2.5.29.33")
OID_AUTHORITY_KEY_IDENTIFIER = ObjectIdentifier("2.5.29.35")
OID_POLICY_CONSTRAINTS = ObjectIdentifier("2.5.29.36")
OID_EXTENDED_KEY_USAGE = ObjectIdentifier("2.5.29.37")
OID_FRESHEST_CRL = ObjectIdentifier("2.5.29.46")
OID_INHIBIT_ANY_POLICY = ObjectIdentifier("2.5.29.54")
OID_AUTHORITY_INFORMATION_ACCESS = ObjectIdentifier("1.3.6.1.5.5.7.1.1")
OID_SUBJECT_INFORMATION_ACCESS = ObjectIdentifier("1.3.6.1.5.5.7.1.11")
OID_OCSP_NO_CHECK = ObjectIdentifier("1.3.6.1.5.5.7.48.1.5")


class Extensions(object):
    def __init__(self, extensions):
        self._extensions = extensions

    def get_extension_for_oid(self, oid):
        for ext in self:
            if ext.oid == oid:
                return ext

        raise ExtensionNotFound("No {0} extension was found".format(oid), oid)

    def __iter__(self):
        return iter(self._extensions)

    def __len__(self):
        return len(self._extensions)


class Extension(object):
    def __init__(self, oid, critical, value):
        if not isinstance(oid, ObjectIdentifier):
            raise TypeError(
                "oid argument must be an ObjectIdentifier instance."
            )

        if not isinstance(critical, bool):
            raise TypeError("critical must be a boolean value")

        self._oid = oid
        self._critical = critical
        self._value = value

    oid = utils.read_only_property("_oid")
    critical = utils.read_only_property("_critical")
    value = utils.read_only_property("_value")

    def __repr__(self):
        return ("<Extension(oid={0.oid}, critical={0.critical}, "
                "value={0.value})>").format(self)

    def __eq__(self, other):
        if not isinstance(other, Extension):
            return NotImplemented

        return (
            self.oid == other.oid and
            self.critical == other.critical and
            self.value == other.value
        )

    def __ne__(self, other):
        return not self == other


class ExtendedKeyUsage(object):
    def __init__(self, usages):
        if not all(isinstance(x, ObjectIdentifier) for x in usages):
            raise TypeError(
                "Every item in the usages list must be an ObjectIdentifier"
            )

        self._usages = usages

    def __iter__(self):
        return iter(self._usages)

    def __len__(self):
        return len(self._usages)

    def __repr__(self):
        return "<ExtendedKeyUsage({0})>".format(self._usages)

    def __eq__(self, other):
        if not isinstance(other, ExtendedKeyUsage):
            return NotImplemented

        return self._usages == other._usages

    def __ne__(self, other):
        return not self == other


class OCSPNoCheck(object):
    pass


class BasicConstraints(object):
    def __init__(self, ca, path_length):
        if not isinstance(ca, bool):
            raise TypeError("ca must be a boolean value")

        if path_length is not None and not ca:
            raise ValueError("path_length must be None when ca is False")

        if (
            path_length is not None and
            (not isinstance(path_length, six.integer_types) or path_length < 0)
        ):
            raise TypeError(
                "path_length must be a non-negative integer or None"
            )

        self._ca = ca
        self._path_length = path_length

    ca = utils.read_only_property("_ca")
    path_length = utils.read_only_property("_path_length")

    def __repr__(self):
        return ("<BasicConstraints(ca={0.ca}, "
                "path_length={0.path_length})>").format(self)

    def __eq__(self, other):
        if not isinstance(other, BasicConstraints):
            return NotImplemented

        return self.ca == other.ca and self.path_length == other.path_length

    def __ne__(self, other):
        return not self == other


class KeyUsage(object):
    def __init__(self, digital_signature, content_commitment, key_encipherment,
                 data_encipherment, key_agreement, key_cert_sign, crl_sign,
                 encipher_only, decipher_only):
        if not key_agreement and (encipher_only or decipher_only):
            raise ValueError(
                "encipher_only and decipher_only can only be true when "
                "key_agreement is true"
            )

        self._digital_signature = digital_signature
        self._content_commitment = content_commitment
        self._key_encipherment = key_encipherment
        self._data_encipherment = data_encipherment
        self._key_agreement = key_agreement
        self._key_cert_sign = key_cert_sign
        self._crl_sign = crl_sign
        self._encipher_only = encipher_only
        self._decipher_only = decipher_only

    digital_signature = utils.read_only_property("_digital_signature")
    content_commitment = utils.read_only_property("_content_commitment")
    key_encipherment = utils.read_only_property("_key_encipherment")
    data_encipherment = utils.read_only_property("_data_encipherment")
    key_agreement = utils.read_only_property("_key_agreement")
    key_cert_sign = utils.read_only_property("_key_cert_sign")
    crl_sign = utils.read_only_property("_crl_sign")

    @property
    def encipher_only(self):
        if not self.key_agreement:
            raise ValueError(
                "encipher_only is undefined unless key_agreement is true"
            )
        else:
            return self._encipher_only

    @property
    def decipher_only(self):
        if not self.key_agreement:
            raise ValueError(
                "decipher_only is undefined unless key_agreement is true"
            )
        else:
            return self._decipher_only

    def __repr__(self):
        try:
            encipher_only = self.encipher_only
            decipher_only = self.decipher_only
        except ValueError:
            encipher_only = None
            decipher_only = None

        return ("<KeyUsage(digital_signature={0.digital_signature}, "
                "content_commitment={0.content_commitment}, "
                "key_encipherment={0.key_encipherment}, "
                "data_encipherment={0.data_encipherment}, "
                "key_agreement={0.key_agreement}, "
                "key_cert_sign={0.key_cert_sign}, crl_sign={0.crl_sign}, "
                "encipher_only={1}, decipher_only={2})>").format(
                    self, encipher_only, decipher_only)

    def __eq__(self, other):
        if not isinstance(other, KeyUsage):
            return NotImplemented

        return (
            self.digital_signature == other.digital_signature and
            self.content_commitment == other.content_commitment and
            self.key_encipherment == other.key_encipherment and
            self.data_encipherment == other.data_encipherment and
            self.key_agreement == other.key_agreement and
            self.key_cert_sign == other.key_cert_sign and
            self.crl_sign == other.crl_sign and
            self._encipher_only == other._encipher_only and
            self._decipher_only == other._decipher_only
        )

    def __ne__(self, other):
        return not self == other


class AuthorityInformationAccess(object):
    def __init__(self, descriptions):
        if not all(isinstance(x, AccessDescription) for x in descriptions):
            raise TypeError(
                "Every item in the descriptions list must be an "
                "AccessDescription"
            )

        self._descriptions = descriptions

    def __iter__(self):
        return iter(self._descriptions)

    def __len__(self):
        return len(self._descriptions)

    def __repr__(self):
        return "<AuthorityInformationAccess({0})>".format(self._descriptions)

    def __eq__(self, other):
        if not isinstance(other, AuthorityInformationAccess):
            return NotImplemented

        return self._descriptions == other._descriptions

    def __ne__(self, other):
        return not self == other


class AccessDescription(object):
    def __init__(self, access_method, access_location):
        if not (access_method == OID_OCSP or access_method == OID_CA_ISSUERS):
            raise ValueError(
                "access_method must be OID_OCSP or OID_CA_ISSUERS"
            )

        if not isinstance(access_location, GeneralName):
            raise TypeError("access_location must be a GeneralName")

        self._access_method = access_method
        self._access_location = access_location

    def __repr__(self):
        return (
            "<AccessDescription(access_method={0.access_method}, access_locati"
            "on={0.access_location})>".format(self)
        )

    def __eq__(self, other):
        if not isinstance(other, AccessDescription):
            return NotImplemented

        return (
            self.access_method == other.access_method and
            self.access_location == other.access_location
        )

    def __ne__(self, other):
        return not self == other

    access_method = utils.read_only_property("_access_method")
    access_location = utils.read_only_property("_access_location")


class CertificatePolicies(object):
    def __init__(self, policies):
        if not all(isinstance(x, PolicyInformation) for x in policies):
            raise TypeError(
                "Every item in the policies list must be a "
                "PolicyInformation"
            )

        self._policies = policies

    def __iter__(self):
        return iter(self._policies)

    def __len__(self):
        return len(self._policies)

    def __repr__(self):
        return "<CertificatePolicies({0})>".format(self._policies)

    def __eq__(self, other):
        if not isinstance(other, CertificatePolicies):
            return NotImplemented

        return self._policies == other._policies

    def __ne__(self, other):
        return not self == other


class PolicyInformation(object):
    def __init__(self, policy_identifier, policy_qualifiers):
        if not isinstance(policy_identifier, ObjectIdentifier):
            raise TypeError("policy_identifier must be an ObjectIdentifier")

        self._policy_identifier = policy_identifier
        if policy_qualifiers and not all(
            isinstance(
                x, (six.text_type, UserNotice)
            ) for x in policy_qualifiers
        ):
            raise TypeError(
                "policy_qualifiers must be a list of strings and/or UserNotice"
                " objects or None"
            )

        self._policy_qualifiers = policy_qualifiers

    def __repr__(self):
        return (
            "<PolicyInformation(policy_identifier={0.policy_identifier}, polic"
            "y_qualifiers={0.policy_qualifiers})>".format(self)
        )

    def __eq__(self, other):
        if not isinstance(other, PolicyInformation):
            return NotImplemented

        return (
            self.policy_identifier == other.policy_identifier and
            self.policy_qualifiers == other.policy_qualifiers
        )

    def __ne__(self, other):
        return not self == other

    policy_identifier = utils.read_only_property("_policy_identifier")
    policy_qualifiers = utils.read_only_property("_policy_qualifiers")


class UserNotice(object):
    def __init__(self, notice_reference, explicit_text):
        if notice_reference and not isinstance(
            notice_reference, NoticeReference
        ):
            raise TypeError(
                "notice_reference must be None or a NoticeReference"
            )

        self._notice_reference = notice_reference
        self._explicit_text = explicit_text

    def __repr__(self):
        return (
            "<UserNotice(notice_reference={0.notice_reference}, explicit_text="
            "{0.explicit_text!r})>".format(self)
        )

    def __eq__(self, other):
        if not isinstance(other, UserNotice):
            return NotImplemented

        return (
            self.notice_reference == other.notice_reference and
            self.explicit_text == other.explicit_text
        )

    def __ne__(self, other):
        return not self == other

    notice_reference = utils.read_only_property("_notice_reference")
    explicit_text = utils.read_only_property("_explicit_text")


class NoticeReference(object):
    def __init__(self, organization, notice_numbers):
        self._organization = organization
        if not isinstance(notice_numbers, list) or not all(
            isinstance(x, int) for x in notice_numbers
        ):
            raise TypeError(
                "notice_numbers must be a list of integers"
            )

        self._notice_numbers = notice_numbers

    def __repr__(self):
        return (
            "<NoticeReference(organization={0.organization!r}, notice_numbers="
            "{0.notice_numbers})>".format(self)
        )

    def __eq__(self, other):
        if not isinstance(other, NoticeReference):
            return NotImplemented

        return (
            self.organization == other.organization and
            self.notice_numbers == other.notice_numbers
        )

    def __ne__(self, other):
        return not self == other

    organization = utils.read_only_property("_organization")
    notice_numbers = utils.read_only_property("_notice_numbers")


class SubjectKeyIdentifier(object):
    def __init__(self, digest):
        self._digest = digest

    digest = utils.read_only_property("_digest")

    def __repr__(self):
        return "<SubjectKeyIdentifier(digest={0!r})>".format(self.digest)

    def __eq__(self, other):
        if not isinstance(other, SubjectKeyIdentifier):
            return NotImplemented

        return (
            self.digest == other.digest
        )

    def __ne__(self, other):
        return not self == other


class NameConstraints(object):
    def __init__(self, permitted_subtrees, excluded_subtrees):
        if permitted_subtrees is not None:
            if not all(
                isinstance(x, GeneralName) for x in permitted_subtrees
            ):
                raise TypeError(
                    "permitted_subtrees must be a list of GeneralName objects "
                    "or None"
                )

            self._validate_ip_name(permitted_subtrees)

        if excluded_subtrees is not None:
            if not all(
                isinstance(x, GeneralName) for x in excluded_subtrees
            ):
                raise TypeError(
                    "excluded_subtrees must be a list of GeneralName objects "
                    "or None"
                )

            self._validate_ip_name(excluded_subtrees)

        if permitted_subtrees is None and excluded_subtrees is None:
            raise ValueError(
                "At least one of permitted_subtrees and excluded_subtrees "
                "must not be None"
            )

        self._permitted_subtrees = permitted_subtrees
        self._excluded_subtrees = excluded_subtrees

    def __eq__(self, other):
        if not isinstance(other, NameConstraints):
            return NotImplemented

        return (
            self.excluded_subtrees == other.excluded_subtrees and
            self.permitted_subtrees == other.permitted_subtrees
        )

    def __ne__(self, other):
        return not self == other

    def _validate_ip_name(self, tree):
        if any(isinstance(name, IPAddress) and not isinstance(
            name.value, (ipaddress.IPv4Network, ipaddress.IPv6Network)
        ) for name in tree):
            raise TypeError(
                "IPAddress name constraints must be an IPv4Network or"
                " IPv6Network object"
            )

    def __repr__(self):
        return (
            u"<NameConstraints(permitted_subtrees={0.permitted_subtrees}, "
            u"excluded_subtrees={0.excluded_subtrees})>".format(self)
        )

    permitted_subtrees = utils.read_only_property("_permitted_subtrees")
    excluded_subtrees = utils.read_only_property("_excluded_subtrees")


class CRLDistributionPoints(object):
    def __init__(self, distribution_points):
        if not all(
            isinstance(x, DistributionPoint) for x in distribution_points
        ):
            raise TypeError(
                "distribution_points must be a list of DistributionPoint "
                "objects"
            )

        self._distribution_points = distribution_points

    def __iter__(self):
        return iter(self._distribution_points)

    def __len__(self):
        return len(self._distribution_points)

    def __repr__(self):
        return "<CRLDistributionPoints({0})>".format(self._distribution_points)

    def __eq__(self, other):
        if not isinstance(other, CRLDistributionPoints):
            return NotImplemented

        return self._distribution_points == other._distribution_points

    def __ne__(self, other):
        return not self == other


class DistributionPoint(object):
    def __init__(self, full_name, relative_name, reasons, crl_issuer):
        if full_name and relative_name:
            raise ValueError(
                "At least one of full_name and relative_name must be None"
            )

        if full_name and not all(
            isinstance(x, GeneralName) for x in full_name
        ):
            raise TypeError(
                "full_name must be a list of GeneralName objects"
            )

        if relative_name and not isinstance(relative_name, Name):
            raise TypeError("relative_name must be a Name")

        if crl_issuer and not all(
            isinstance(x, GeneralName) for x in crl_issuer
        ):
            raise TypeError(
                "crl_issuer must be None or a list of general names"
            )

        if reasons and (not isinstance(reasons, frozenset) or not all(
            isinstance(x, ReasonFlags) for x in reasons
        )):
            raise TypeError("reasons must be None or frozenset of ReasonFlags")

        if reasons and (
            ReasonFlags.unspecified in reasons or
            ReasonFlags.remove_from_crl in reasons
        ):
            raise ValueError(
                "unspecified and remove_from_crl are not valid reasons in a "
                "DistributionPoint"
            )

        if reasons and not crl_issuer and not (full_name or relative_name):
            raise ValueError(
                "You must supply crl_issuer, full_name, or relative_name when "
                "reasons is not None"
            )

        self._full_name = full_name
        self._relative_name = relative_name
        self._reasons = reasons
        self._crl_issuer = crl_issuer

    def __repr__(self):
        return (
            "<DistributionPoint(full_name={0.full_name}, relative_name={0.rela"
            "tive_name}, reasons={0.reasons}, crl_issuer={0.crl_is"
            "suer})>".format(self)
        )

    def __eq__(self, other):
        if not isinstance(other, DistributionPoint):
            return NotImplemented

        return (
            self.full_name == other.full_name and
            self.relative_name == other.relative_name and
            self.reasons == other.reasons and
            self.crl_issuer == other.crl_issuer
        )

    def __ne__(self, other):
        return not self == other

    full_name = utils.read_only_property("_full_name")
    relative_name = utils.read_only_property("_relative_name")
    reasons = utils.read_only_property("_reasons")
    crl_issuer = utils.read_only_property("_crl_issuer")


class ReasonFlags(Enum):
    unspecified = "unspecified"
    key_compromise = "keyCompromise"
    ca_compromise = "cACompromise"
    affiliation_changed = "affiliationChanged"
    superseded = "superseded"
    cessation_of_operation = "cessationOfOperation"
    certificate_hold = "certificateHold"
    privilege_withdrawn = "privilegeWithdrawn"
    aa_compromise = "aACompromise"
    remove_from_crl = "removeFromCRL"


class InhibitAnyPolicy(object):
    def __init__(self, skip_certs):
        if not isinstance(skip_certs, six.integer_types):
            raise TypeError("skip_certs must be an integer")

        if skip_certs < 0:
            raise ValueError("skip_certs must be a non-negative integer")

        self._skip_certs = skip_certs

    def __repr__(self):
        return "<InhibitAnyPolicy(skip_certs={0.skip_certs})>".format(self)

    def __eq__(self, other):
        if not isinstance(other, InhibitAnyPolicy):
            return NotImplemented

        return self.skip_certs == other.skip_certs

    def __ne__(self, other):
        return not self == other

    skip_certs = utils.read_only_property("_skip_certs")


@six.add_metaclass(abc.ABCMeta)
class GeneralName(object):
    @abc.abstractproperty
    def value(self):
        """
        Return the value of the object
        """


@utils.register_interface(GeneralName)
class RFC822Name(object):
    def __init__(self, value):
        if not isinstance(value, six.text_type):
            raise TypeError("value must be a unicode string")

        self._value = value

    value = utils.read_only_property("_value")

    def __repr__(self):
        return "<RFC822Name(value={0})>".format(self.value)

    def __eq__(self, other):
        if not isinstance(other, RFC822Name):
            return NotImplemented

        return self.value == other.value

    def __ne__(self, other):
        return not self == other


@utils.register_interface(GeneralName)
class DNSName(object):
    def __init__(self, value):
        if not isinstance(value, six.text_type):
            raise TypeError("value must be a unicode string")

        self._value = value

    value = utils.read_only_property("_value")

    def __repr__(self):
        return "<DNSName(value={0})>".format(self.value)

    def __eq__(self, other):
        if not isinstance(other, DNSName):
            return NotImplemented

        return self.value == other.value

    def __ne__(self, other):
        return not self == other


@utils.register_interface(GeneralName)
class UniformResourceIdentifier(object):
    def __init__(self, value):
        if not isinstance(value, six.text_type):
            raise TypeError("value must be a unicode string")

        self._value = value

    value = utils.read_only_property("_value")

    def __repr__(self):
        return "<UniformResourceIdentifier(value={0})>".format(self.value)

    def __eq__(self, other):
        if not isinstance(other, UniformResourceIdentifier):
            return NotImplemented

        return self.value == other.value

    def __ne__(self, other):
        return not self == other


@utils.register_interface(GeneralName)
class DirectoryName(object):
    def __init__(self, value):
        if not isinstance(value, Name):
            raise TypeError("value must be a Name")

        self._value = value

    value = utils.read_only_property("_value")

    def __repr__(self):
        return "<DirectoryName(value={0})>".format(self.value)

    def __eq__(self, other):
        if not isinstance(other, DirectoryName):
            return NotImplemented

        return self.value == other.value

    def __ne__(self, other):
        return not self == other


@utils.register_interface(GeneralName)
class RegisteredID(object):
    def __init__(self, value):
        if not isinstance(value, ObjectIdentifier):
            raise TypeError("value must be an ObjectIdentifier")

        self._value = value

    value = utils.read_only_property("_value")

    def __repr__(self):
        return "<RegisteredID(value={0})>".format(self.value)

    def __eq__(self, other):
        if not isinstance(other, RegisteredID):
            return NotImplemented

        return self.value == other.value

    def __ne__(self, other):
        return not self == other


@utils.register_interface(GeneralName)
class IPAddress(object):
    def __init__(self, value):
        if not isinstance(
            value,
            (
                ipaddress.IPv4Address,
                ipaddress.IPv6Address,
                ipaddress.IPv4Network,
                ipaddress.IPv6Network
            )
        ):
            raise TypeError(
                "value must be an instance of ipaddress.IPv4Address, "
                "ipaddress.IPv6Address, ipaddress.IPv4Network, or "
                "ipaddress.IPv6Network"
            )

        self._value = value

    value = utils.read_only_property("_value")

    def __repr__(self):
        return "<IPAddress(value={0})>".format(self.value)

    def __eq__(self, other):
        if not isinstance(other, IPAddress):
            return NotImplemented

        return self.value == other.value

    def __ne__(self, other):
        return not self == other


class GeneralNames(object):
    def __init__(self, general_names):
        if not all(isinstance(x, GeneralName) for x in general_names):
            raise TypeError(
                "Every item in the general_names list must be an "
                "object conforming to the GeneralName interface"
            )

        self._general_names = general_names

    def __iter__(self):
        return iter(self._general_names)

    def __len__(self):
        return len(self._general_names)

    def get_values_for_type(self, type):
        return [i.value for i in self if isinstance(i, type)]

    def __repr__(self):
        return "<GeneralNames({0})>".format(self._general_names)

    def __eq__(self, other):
        if not isinstance(other, GeneralNames):
            return NotImplemented

        return self._general_names == other._general_names

    def __ne__(self, other):
        return not self == other


class SubjectAlternativeName(object):
    def __init__(self, general_names):
        self._general_names = GeneralNames(general_names)

    def __iter__(self):
        return iter(self._general_names)

    def __len__(self):
        return len(self._general_names)

    def get_values_for_type(self, type):
        return self._general_names.get_values_for_type(type)

    def __repr__(self):
        return "<SubjectAlternativeName({0})>".format(self._general_names)

    def __eq__(self, other):
        if not isinstance(other, SubjectAlternativeName):
            return NotImplemented

        return self._general_names == other._general_names

    def __ne__(self, other):
        return not self == other


class IssuerAlternativeName(object):
    def __init__(self, general_names):
        self._general_names = GeneralNames(general_names)

    def __iter__(self):
        return iter(self._general_names)

    def __len__(self):
        return len(self._general_names)

    def get_values_for_type(self, type):
        return self._general_names.get_values_for_type(type)

    def __repr__(self):
        return "<IssuerAlternativeName({0})>".format(self._general_names)

    def __eq__(self, other):
        if not isinstance(other, IssuerAlternativeName):
            return NotImplemented

        return self._general_names == other._general_names

    def __ne__(self, other):
        return not self == other


class AuthorityKeyIdentifier(object):
    def __init__(self, key_identifier, authority_cert_issuer,
                 authority_cert_serial_number):
        if authority_cert_issuer or authority_cert_serial_number:
            if not authority_cert_issuer or not authority_cert_serial_number:
                raise ValueError(
                    "authority_cert_issuer and authority_cert_serial_number "
                    "must both be present or both None"
                )

            if not all(
                isinstance(x, GeneralName) for x in authority_cert_issuer
            ):
                raise TypeError(
                    "authority_cert_issuer must be a list of GeneralName "
                    "objects"
                )

            if not isinstance(authority_cert_serial_number, six.integer_types):
                raise TypeError(
                    "authority_cert_serial_number must be an integer"
                )

        self._key_identifier = key_identifier
        self._authority_cert_issuer = authority_cert_issuer
        self._authority_cert_serial_number = authority_cert_serial_number

    def __repr__(self):
        return (
            "<AuthorityKeyIdentifier(key_identifier={0.key_identifier!r}, "
            "authority_cert_issuer={0.authority_cert_issuer}, "
            "authority_cert_serial_number={0.authority_cert_serial_number}"
            ")>".format(self)
        )

    def __eq__(self, other):
        if not isinstance(other, AuthorityKeyIdentifier):
            return NotImplemented

        return (
            self.key_identifier == other.key_identifier and
            self.authority_cert_issuer == other.authority_cert_issuer and
            self.authority_cert_serial_number ==
            other.authority_cert_serial_number
        )

    def __ne__(self, other):
        return not self == other

    key_identifier = utils.read_only_property("_key_identifier")
    authority_cert_issuer = utils.read_only_property("_authority_cert_issuer")
    authority_cert_serial_number = utils.read_only_property(
        "_authority_cert_serial_number"
    )


OID_COMMON_NAME = ObjectIdentifier("2.5.4.3")
OID_COUNTRY_NAME = ObjectIdentifier("2.5.4.6")
OID_LOCALITY_NAME = ObjectIdentifier("2.5.4.7")
OID_STATE_OR_PROVINCE_NAME = ObjectIdentifier("2.5.4.8")
OID_ORGANIZATION_NAME = ObjectIdentifier("2.5.4.10")
OID_ORGANIZATIONAL_UNIT_NAME = ObjectIdentifier("2.5.4.11")
OID_SERIAL_NUMBER = ObjectIdentifier("2.5.4.5")
OID_SURNAME = ObjectIdentifier("2.5.4.4")
OID_GIVEN_NAME = ObjectIdentifier("2.5.4.42")
OID_TITLE = ObjectIdentifier("2.5.4.12")
OID_GENERATION_QUALIFIER = ObjectIdentifier("2.5.4.44")
OID_DN_QUALIFIER = ObjectIdentifier("2.5.4.46")
OID_PSEUDONYM = ObjectIdentifier("2.5.4.65")
OID_DOMAIN_COMPONENT = ObjectIdentifier("0.9.2342.19200300.100.1.25")
OID_EMAIL_ADDRESS = ObjectIdentifier("1.2.840.113549.1.9.1")

OID_RSA_WITH_MD5 = ObjectIdentifier("1.2.840.113549.1.1.4")
OID_RSA_WITH_SHA1 = ObjectIdentifier("1.2.840.113549.1.1.5")
OID_RSA_WITH_SHA224 = ObjectIdentifier("1.2.840.113549.1.1.14")
OID_RSA_WITH_SHA256 = ObjectIdentifier("1.2.840.113549.1.1.11")
OID_RSA_WITH_SHA384 = ObjectIdentifier("1.2.840.113549.1.1.12")
OID_RSA_WITH_SHA512 = ObjectIdentifier("1.2.840.113549.1.1.13")
OID_ECDSA_WITH_SHA1 = ObjectIdentifier("1.2.840.10045.4.1")
OID_ECDSA_WITH_SHA224 = ObjectIdentifier("1.2.840.10045.4.3.1")
OID_ECDSA_WITH_SHA256 = ObjectIdentifier("1.2.840.10045.4.3.2")
OID_ECDSA_WITH_SHA384 = ObjectIdentifier("1.2.840.10045.4.3.3")
OID_ECDSA_WITH_SHA512 = ObjectIdentifier("1.2.840.10045.4.3.4")
OID_DSA_WITH_SHA1 = ObjectIdentifier("1.2.840.10040.4.3")
OID_DSA_WITH_SHA224 = ObjectIdentifier("2.16.840.1.101.3.4.3.1")
OID_DSA_WITH_SHA256 = ObjectIdentifier("2.16.840.1.101.3.4.3.2")

_SIG_OIDS_TO_HASH = {
    OID_RSA_WITH_MD5.dotted_string: hashes.MD5(),
    OID_RSA_WITH_SHA1.dotted_string: hashes.SHA1(),
    OID_RSA_WITH_SHA224.dotted_string: hashes.SHA224(),
    OID_RSA_WITH_SHA256.dotted_string: hashes.SHA256(),
    OID_RSA_WITH_SHA384.dotted_string: hashes.SHA384(),
    OID_RSA_WITH_SHA512.dotted_string: hashes.SHA512(),
    OID_ECDSA_WITH_SHA1.dotted_string: hashes.SHA1(),
    OID_ECDSA_WITH_SHA224.dotted_string: hashes.SHA224(),
    OID_ECDSA_WITH_SHA256.dotted_string: hashes.SHA256(),
    OID_ECDSA_WITH_SHA384.dotted_string: hashes.SHA384(),
    OID_ECDSA_WITH_SHA512.dotted_string: hashes.SHA512(),
    OID_DSA_WITH_SHA1.dotted_string: hashes.SHA1(),
    OID_DSA_WITH_SHA224.dotted_string: hashes.SHA224(),
    OID_DSA_WITH_SHA256.dotted_string: hashes.SHA256()
}

OID_SERVER_AUTH = ObjectIdentifier("1.3.6.1.5.5.7.3.1")
OID_CLIENT_AUTH = ObjectIdentifier("1.3.6.1.5.5.7.3.2")
OID_CODE_SIGNING = ObjectIdentifier("1.3.6.1.5.5.7.3.3")
OID_EMAIL_PROTECTION = ObjectIdentifier("1.3.6.1.5.5.7.3.4")
OID_TIME_STAMPING = ObjectIdentifier("1.3.6.1.5.5.7.3.8")
OID_OCSP_SIGNING = ObjectIdentifier("1.3.6.1.5.5.7.3.9")

OID_CA_ISSUERS = ObjectIdentifier("1.3.6.1.5.5.7.48.2")
OID_OCSP = ObjectIdentifier("1.3.6.1.5.5.7.48.1")

OID_CPS_QUALIFIER = ObjectIdentifier("1.3.6.1.5.5.7.2.1")
OID_CPS_USER_NOTICE = ObjectIdentifier("1.3.6.1.5.5.7.2.2")
OID_ANY_POLICY = ObjectIdentifier("2.5.29.32.0")


@six.add_metaclass(abc.ABCMeta)
class Certificate(object):
    @abc.abstractmethod
    def fingerprint(self, algorithm):
        """
        Returns bytes using digest passed.
        """

    @abc.abstractproperty
    def serial(self):
        """
        Returns certificate serial number
        """

    @abc.abstractproperty
    def version(self):
        """
        Returns the certificate version
        """

    @abc.abstractmethod
    def public_key(self):
        """
        Returns the public key
        """

    @abc.abstractproperty
    def not_valid_before(self):
        """
        Not before time (represented as UTC datetime)
        """

    @abc.abstractproperty
    def not_valid_after(self):
        """
        Not after time (represented as UTC datetime)
        """

    @abc.abstractproperty
    def issuer(self):
        """
        Returns the issuer name object.
        """

    @abc.abstractproperty
    def subject(self):
        """
        Returns the subject name object.
        """

    @abc.abstractproperty
    def signature_hash_algorithm(self):
        """
        Returns a HashAlgorithm corresponding to the type of the digest signed
        in the certificate.
        """

    @abc.abstractproperty
    def extensions(self):
        """
        Returns an Extensions object.
        """

    @abc.abstractmethod
    def __eq__(self, other):
        """
        Checks equality.
        """

    @abc.abstractmethod
    def __ne__(self, other):
        """
        Checks not equal.
        """

    @abc.abstractmethod
    def public_bytes(self, encoding):
        """
        Serializes the certificate to PEM or DER format.
        """


@six.add_metaclass(abc.ABCMeta)
class CertificateRevocationList(object):

    @abc.abstractmethod
    def fingerprint(self, algorithm):
        """
        Returns bytes using digest passed.
        """

    @abc.abstractproperty
    def signature_hash_algorithm(self):
        """
        Returns a HashAlgorithm corresponding to the type of the digest signed
        in the certificate.
        """

    @abc.abstractproperty
    def issuer(self):
        """
        Returns the X509Name with the issuer of this CRL.
        """

    @abc.abstractproperty
    def next_update(self):
        """
        Returns the date of next update for this CRL.
        """

    @abc.abstractproperty
    def last_update(self):
        """
        Returns the date of last update for this CRL.
        """

    @abc.abstractproperty
    def revoked_certificates(self):
        """
        Returns a list of RevokedCertificate objects for this CRL.
        """

    @abc.abstractproperty
    def extensions(self):
        """
        Returns an Extensions object containing a list of CRL extensions.
        """

    @abc.abstractmethod
    def __eq__(self, other):
        """
        Checks equality.
        """

    @abc.abstractmethod
    def __ne__(self, other):
        """
        Checks not equal.
        """


@six.add_metaclass(abc.ABCMeta)
class CertificateSigningRequest(object):
    @abc.abstractmethod
    def public_key(self):
        """
        Returns the public key
        """

    @abc.abstractproperty
    def subject(self):
        """
        Returns the subject name object.
        """

    @abc.abstractproperty
    def signature_hash_algorithm(self):
        """
        Returns a HashAlgorithm corresponding to the type of the digest signed
        in the certificate.
        """

    @abc.abstractproperty
    def extensions(self):
        """
        Returns the extensions in the signing request.
        """

    @abc.abstractmethod
    def public_bytes(self, encoding):
        """
        Encodes the request to PEM or DER format.
        """


@six.add_metaclass(abc.ABCMeta)
class RevokedCertificate(object):
    @abc.abstractproperty
    def serial_number(self):
        """
        Returns the serial number of the revoked certificate.
        """

    @abc.abstractproperty
    def revocation_date(self):
        """
        Returns the date of when this certificate was revoked.
        """

    @abc.abstractproperty
    def extensions(self):
        """
        Returns an Extensions object containing a list of Revoked extensions.
        """


class CertificateSigningRequestBuilder(object):
    def __init__(self, subject_name=None, extensions=[]):
        """
        Creates an empty X.509 certificate request (v1).
        """
        self._subject_name = subject_name
        self._extensions = extensions

    def subject_name(self, name):
        """
        Sets the certificate requestor's distinguished name.
        """
        if not isinstance(name, Name):
            raise TypeError('Expecting x509.Name object.')
        if self._subject_name is not None:
            raise ValueError('The subject name may only be set once.')
        return CertificateSigningRequestBuilder(name, self._extensions)

    def add_extension(self, extension, critical):
        """
        Adds an X.509 extension to the certificate request.
        """
        if isinstance(extension, BasicConstraints):
            extension = Extension(OID_BASIC_CONSTRAINTS, critical, extension)
        elif isinstance(extension, SubjectAlternativeName):
            extension = Extension(
                OID_SUBJECT_ALTERNATIVE_NAME, critical, extension
            )
        elif isinstance(extension, KeyUsage):
<<<<<<< HEAD
            extension = Extension(
                OID_KEY_USAGE, critical, extension
            )
=======
            extension = Extension(OID_KEY_USAGE, critical, extension)
>>>>>>> 122b5ed8
        else:
            raise NotImplementedError('Unsupported X.509 extension.')
        # TODO: This is quadratic in the number of extensions
        for e in self._extensions:
            if e.oid == extension.oid:
                raise ValueError('This extension has already been set.')
        return CertificateSigningRequestBuilder(
            self._subject_name, self._extensions + [extension]
        )

    def sign(self, private_key, algorithm, backend):
        """
        Signs the request using the requestor's private key.
        """
        if self._subject_name is None:
            raise ValueError("A CertificateSigningRequest must have a subject")
        return backend.create_x509_csr(self, private_key, algorithm)<|MERGE_RESOLUTION|>--- conflicted
+++ resolved
@@ -1473,13 +1473,7 @@
                 OID_SUBJECT_ALTERNATIVE_NAME, critical, extension
             )
         elif isinstance(extension, KeyUsage):
-<<<<<<< HEAD
-            extension = Extension(
-                OID_KEY_USAGE, critical, extension
-            )
-=======
             extension = Extension(OID_KEY_USAGE, critical, extension)
->>>>>>> 122b5ed8
         else:
             raise NotImplementedError('Unsupported X.509 extension.')
         # TODO: This is quadratic in the number of extensions
