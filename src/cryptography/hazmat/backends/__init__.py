# This file is dual licensed under the terms of the Apache License, Version
# 2.0, and the BSD License. See the LICENSE file in the root of this repository
# for complete details.

from __future__ import absolute_import, division, print_function

import pkg_resources

from cryptography.hazmat.backends.multibackend import MultiBackend


_available_backends_list = None


def _available_backends():
    global _available_backends_list

    if _available_backends_list is None:
        entry_point_backends = [
            # DeprecatedIn16
            # setuptools 11.3 deprecated support for the require parameter to
            # load(), and introduced the new resolve() method instead.
            # We previously removed this fallback, but users are having issues
            # where Python loads an older setuptools due to various syspath
            # weirdness.
            ep.resolve() if hasattr(ep, "resolve") else ep.load(require=False)
            for ep in pkg_resources.iter_entry_points(
                "cryptography.backends"
            )
        ]

        _available_backends_list = _backend_import_fallback(
            entry_point_backends
        )

    return _available_backends_list


<<<<<<< HEAD
=======
def _backend_import_fallback(backends):
    # If backends already exist just return them. This branch is here
    # to get full line coverage from our tests.
    if backends:
        return backends

    # if iter_entry_points fails to find any backends then manually try to
    # import our current backends as a workaround for issues with application
    # bundlers like pyinstaller, cx_freeze, etc

    # OpenSSL is guaranteed to be present until we unbundle the backends.
    from cryptography.hazmat.backends.openssl.backend import backend as be_ossl
    backends = [be_ossl]
    try:
        from cryptography.hazmat.backends.commoncrypto.backend import (
            backend as be_cc
        )
    except ImportError:
        pass
    else:
        backends.append(be_cc)

    return backends


>>>>>>> 9977786b
_default_backend = None


def default_backend():
    global _default_backend

    if _default_backend is None:
        _default_backend = MultiBackend(_available_backends())

    return _default_backend<|MERGE_RESOLUTION|>--- conflicted
+++ resolved
@@ -36,8 +36,6 @@
     return _available_backends_list
 
 
-<<<<<<< HEAD
-=======
 def _backend_import_fallback(backends):
     # If backends already exist just return them. This branch is here
     # to get full line coverage from our tests.
@@ -63,7 +61,6 @@
     return backends
 
 
->>>>>>> 9977786b
 _default_backend = None
 
 
