// This file is dual licensed under the terms of the Apache License, Version
// 2.0, and the BSD License. See the LICENSE file in the root of this repository
// for complete details.

use cryptography_x509::certificate::Certificate;

pub trait CryptoOps {
    /// A public key type for this cryptographic backend.
    type Key;

    /// An error type for this cryptographic backend.
    type Err;

    /// Extracts the public key from the given `Certificate` in
    /// a `Key` format known by the cryptographic backend, or `None`
    /// if the key is malformed.
    fn public_key(&self, cert: &Certificate<'_>) -> Result<Self::Key, Self::Err>;

    /// Verifies the signature on `Certificate` using the given
    /// `Key`.
<<<<<<< HEAD
    fn is_signed_by(&self, cert: &Certificate<'_>, key: Self::Key) -> Result<(), Self::Err>;
}

#[cfg(test)]
pub(crate) mod tests {
    use cryptography_x509::certificate::Certificate;

    use super::CryptoOps;

    pub(crate) struct NullOps {}
    impl CryptoOps for NullOps {
        type Key = ();
        type Err = ();

        fn public_key(&self, _cert: &Certificate<'_>) -> Result<Self::Key, Self::Err> {
            Ok(())
        }

        fn is_signed_by(&self, _cert: &Certificate<'_>, _key: Self::Key) -> Result<(), Self::Err> {
            Ok(())
        }
    }

    #[test]
    fn test_nullops() {
        // Arbitrary relatively small cert (v1_cert.pem from cryptography_vectors).
        let v1_cert = "
-----BEGIN CERTIFICATE-----
MIIBWzCCAQYCARgwDQYJKoZIhvcNAQEEBQAwODELMAkGA1UEBhMCQVUxDDAKBgNV
BAgTA1FMRDEbMBkGA1UEAxMSU1NMZWF5L3JzYSB0ZXN0IENBMB4XDTk1MDYxOTIz
MzMxMloXDTk1MDcxNzIzMzMxMlowOjELMAkGA1UEBhMCQVUxDDAKBgNVBAgTA1FM
RDEdMBsGA1UEAxMUU1NMZWF5L3JzYSB0ZXN0IGNlcnQwXDANBgkqhkiG9w0BAQEF
AANLADBIAkEAqtt6qS5GTxVxGZYWa0/4u+IwHf7p2LNZbcPBp9/OfIcYAXBQn8hO
/Re1uwLKXdCjIoaGs4DLdG88rkzfyK5dPQIDAQABMAwGCCqGSIb3DQIFBQADQQAE
Wc7EcF8po2/ZO6kNCwK/ICH6DobgLekA5lSLr5EvuioZniZp5lFzAw4+YzPQ7XKJ
zl9HYIMxATFyqSiD9jsx
-----END CERTIFICATE-----";

        let cert_der = pem::parse(v1_cert.as_bytes()).unwrap().contents;
        let cert = asn1::parse_single::<Certificate<'_>>(&cert_der).unwrap();

        let ops = NullOps {};
        assert_eq!(ops.public_key(&cert), Ok(()));
        assert!(ops
            .is_signed_by(&cert, ops.public_key(&cert).unwrap())
            .is_ok());
    }
=======
    fn verify_signed_by(&self, cert: &Certificate<'_>, key: Self::Key) -> Result<(), Self::Err>;
>>>>>>> f14e7f0b
}<|MERGE_RESOLUTION|>--- conflicted
+++ resolved
@@ -18,8 +18,7 @@
 
     /// Verifies the signature on `Certificate` using the given
     /// `Key`.
-<<<<<<< HEAD
-    fn is_signed_by(&self, cert: &Certificate<'_>, key: Self::Key) -> Result<(), Self::Err>;
+    fn verify_signed_by(&self, cert: &Certificate<'_>, key: Self::Key) -> Result<(), Self::Err>;
 }
 
 #[cfg(test)]
@@ -37,7 +36,11 @@
             Ok(())
         }
 
-        fn is_signed_by(&self, _cert: &Certificate<'_>, _key: Self::Key) -> Result<(), Self::Err> {
+        fn verify_signed_by(
+            &self,
+            _cert: &Certificate<'_>,
+            _key: Self::Key,
+        ) -> Result<(), Self::Err> {
             Ok(())
         }
     }
@@ -63,10 +66,7 @@
         let ops = NullOps {};
         assert_eq!(ops.public_key(&cert), Ok(()));
         assert!(ops
-            .is_signed_by(&cert, ops.public_key(&cert).unwrap())
+            .verify_signed_by(&cert, ops.public_key(&cert).unwrap())
             .is_ok());
     }
-=======
-    fn verify_signed_by(&self, cert: &Certificate<'_>, key: Self::Key) -> Result<(), Self::Err>;
->>>>>>> f14e7f0b
 }